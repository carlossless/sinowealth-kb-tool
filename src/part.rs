--- conflicted
+++ resolved
@@ -94,15 +94,15 @@
     ..PART_BASE_SH68F90
 };
 
-<<<<<<< HEAD
+pub const PART_ROYALKLUDGE_RK61: Part = Part {
+    vendor_id: 0x258a,
+    product_id: 0x00c7,
+    ..PART_BASE_SH68F90
+};
+
 pub const PART_ROYALKLUDGE_RK68: Part = Part {
     vendor_id: 0x258a,
     product_id: 0x00a9,
-=======
-pub const PART_ROYALKLUDGE_RK61: Part = Part {
-    vendor_id: 0x258a,
-    product_id: 0x00c7,
->>>>>>> 5a6f9f09
     ..PART_BASE_SH68F90
 };
 
@@ -129,11 +129,8 @@
     "terport-tr95" => PART_TERPORT_TR95,
     "redragon-k617-fizz" => PART_REDRAGON_FIZZ_K617,
     "redragon-k614-anivia" => PART_REDRAGON_ANIVIA_K614,
-<<<<<<< HEAD
+    "royalkludge-rk61" => PART_ROYALKLUDGE_RK61,
     "royalkludge-rk68" => PART_ROYALKLUDGE_RK68,
-=======
-    "royalkludge-rk61" => PART_ROYALKLUDGE_RK61,
->>>>>>> 5a6f9f09
     "royalkludge-rk100" => PART_ROYALKLUDGE_RK100,
     "genesis-thor-300" => PART_GENESIS_THOR_300,
     "genesis-thor-300-rgb" => PART_GENESIS_THOR_300_RGB,
